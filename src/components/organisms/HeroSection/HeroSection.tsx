--- conflicted
+++ resolved
@@ -1,7 +1,3 @@
-<<<<<<< HEAD
-=======
-
->>>>>>> 239e98fc
 
 const HeroSection = () => {
   return (
