<<<<<<< HEAD
"use client";

import React from "react";

interface ButtonProps {
  children: React.ReactNode;
  onClick?: () => void;
  className?: string;
}

const Button: React.FC<ButtonProps> = ({ children, onClick, className }) => {
  return (
    <button className={`px-3 py-2 rounded-sm hover:opacity-80 ${className}`} onClick={onClick}>
      {children}
    </button>
  );
};

export default Button;
=======
import React, { ButtonHTMLAttributes, forwardRef } from "react";
import cn from "classnames";

export interface ButtonProps extends ButtonHTMLAttributes<HTMLButtonElement> {
  variant?: "primary" | "outline";
  fullWidth?: boolean;
  isLoading?: boolean;
  className?: string;
}

export const Button = forwardRef<HTMLButtonElement, ButtonProps>(
  (
    {
      children,
      variant = "primary",
      fullWidth = false,
      isLoading = false,
      className,
      disabled,
      ...props
    },
    ref
  ) => {
    const baseStyles =
      "px-4 py-2 rounded-lg font-medium transition-all duration-200 flex items-center justify-center";

    const variants = {
      primary:
        "bg-primary text-white disabled:bg-gray-500 disabled:cursor-not-allowed",
      outline:
        "border border-primary text-primary disabled:opacity-50 disabled:cursor-not-allowed",
    };

    return (
      <button
        ref={ref}
        className={cn(
          baseStyles,
          variants[variant],
          fullWidth && "w-full",
          (disabled || isLoading) && "opacity-50 cursor-not-allowed",
          "cursor-pointer",
          className
        )}
        disabled={disabled || isLoading}
        {...props}
      >
        {isLoading ? (
          <div className="w-5 h-5 border-2 border-white border-t-transparent rounded-full animate-spin" />
        ) : (
          children
        )}
      </button>
    );
  }
);

Button.displayName = "Button";
>>>>>>> a94ff4ec
<|MERGE_RESOLUTION|>--- conflicted
+++ resolved
@@ -1,24 +1,3 @@
-<<<<<<< HEAD
-"use client";
-
-import React from "react";
-
-interface ButtonProps {
-  children: React.ReactNode;
-  onClick?: () => void;
-  className?: string;
-}
-
-const Button: React.FC<ButtonProps> = ({ children, onClick, className }) => {
-  return (
-    <button className={`px-3 py-2 rounded-sm hover:opacity-80 ${className}`} onClick={onClick}>
-      {children}
-    </button>
-  );
-};
-
-export default Button;
-=======
 import React, { ButtonHTMLAttributes, forwardRef } from "react";
 import cn from "classnames";
 
@@ -77,4 +56,5 @@
 );
 
 Button.displayName = "Button";
->>>>>>> a94ff4ec
+
+export default Button;