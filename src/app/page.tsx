--- conflicted
+++ resolved
@@ -2,14 +2,8 @@
 
 export default function Home() {
   return (
-<<<<<<< HEAD
-
-    <div className="w-full bg-[#09090B] " >
-          <p>Base page</p>
-=======
     <div>
       <>Base Page</>
->>>>>>> 9dcb90fc
     </div>
   );
 }