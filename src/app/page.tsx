<<<<<<< HEAD
import HeroSection from "@/components/organisms/HeroSection/HeroSection";
const Home = () => {
  return (
    <div>
      <HeroSection/>
=======
import KeyFeatures from "@/components/organisms/Keyfeatures/KeyFeatures";
const Home = () => {
  return (
    <div>
      <KeyFeatures/>
>>>>>>> 0c44ac13
    </div>
  );

}

export default Home
<|MERGE_RESOLUTION|>--- conflicted
+++ resolved
@@ -1,19 +1,12 @@
-<<<<<<< HEAD
+import KeyFeatures from "@/components/organisms/Keyfeatures/KeyFeatures";
 import HeroSection from "@/components/organisms/HeroSection/HeroSection";
 const Home = () => {
   return (
     <div>
       <HeroSection/>
-=======
-import KeyFeatures from "@/components/organisms/Keyfeatures/KeyFeatures";
-const Home = () => {
-  return (
-    <div>
       <KeyFeatures/>
->>>>>>> 0c44ac13
     </div>
   );
-
 }
 
 export default Home
