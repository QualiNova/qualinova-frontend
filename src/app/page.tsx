--- conflicted
+++ resolved
@@ -4,12 +4,7 @@
 export default function Home() {
   return (
     <div >
-<<<<<<< HEAD
-      <>Base Page
-      </>
-=======
       Base Page
->>>>>>> d122d320
     </div>
   );
 }