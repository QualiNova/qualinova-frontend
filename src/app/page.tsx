<<<<<<< HEAD

import React from "react";
import CreateCertificatePage from "@/components/templates/create-certificate-page"

export default function page() {
  return (
    <>
    <CreateCertificatePage />
    </>
  )
  
}
=======
import KeyFeatures from "@/components/organisms/Keyfeatures/KeyFeatures";
import HeroSection from "@/components/organisms/HeroSection/HeroSection";
const Home = () => {
  return (
    <div>
      <HeroSection/>
      <KeyFeatures/>
    </div>
  );
}

export default Home
>>>>>>> f3008916
<|MERGE_RESOLUTION|>--- conflicted
+++ resolved
@@ -1,17 +1,3 @@
-<<<<<<< HEAD
-
-import React from "react";
-import CreateCertificatePage from "@/components/templates/create-certificate-page"
-
-export default function page() {
-  return (
-    <>
-    <CreateCertificatePage />
-    </>
-  )
-  
-}
-=======
 import KeyFeatures from "@/components/organisms/Keyfeatures/KeyFeatures";
 import HeroSection from "@/components/organisms/HeroSection/HeroSection";
 const Home = () => {
@@ -24,4 +10,3 @@
 }
 
 export default Home
->>>>>>> f3008916
