--- conflicted
+++ resolved
@@ -1,15 +1,8 @@
 import KeyFeatures from "@/components/organisms/Keyfeatures/KeyFeatures";
 const Home = () => {
   return (
-<<<<<<< HEAD
     <div>
-
       <KeyFeatures/>
-      <>Base Page</>
-=======
-    <div >
-      Base Page
->>>>>>> d122d320
     </div>
   );
 
