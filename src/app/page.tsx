import HeroSection from "@/components/organisms/HeroSection/HeroSection";
<<<<<<< HEAD
import KeyFeatures from "@/components/organisms/Keyfeatures/KeyFeatures";




export default function Home() {



=======
import HowItWorks from "@/components/organisms/HowItWorks/HowItWorks";
const Home = () => {
>>>>>>> a9ed781a
  return (
    <div>
      <HeroSection/>
      <KeyFeatures/>
       <HowItWorks/>
    </div>
  );

<<<<<<< HEAD

=======
}
export default Home
>>>>>>> a9ed781a
<|MERGE_RESOLUTION|>--- conflicted
+++ resolved
@@ -1,18 +1,9 @@
 import HeroSection from "@/components/organisms/HeroSection/HeroSection";
-<<<<<<< HEAD
 import KeyFeatures from "@/components/organisms/Keyfeatures/KeyFeatures";
-
-
-
+import HowItWorks from "@/components/organisms/HowItWorks/HowItWorks";
 
 export default function Home() {
-
-
-
-=======
-import HowItWorks from "@/components/organisms/HowItWorks/HowItWorks";
 const Home = () => {
->>>>>>> a9ed781a
   return (
     <div>
       <HeroSection/>
@@ -20,10 +11,3 @@
        <HowItWorks/>
     </div>
   );
-
-<<<<<<< HEAD
-
-=======
-}
-export default Home
->>>>>>> a9ed781a
