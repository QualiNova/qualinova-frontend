<<<<<<< HEAD
import KeyFeatures from "@/components/mainPageComponents/KeyFeatures"
const Home = () => {
  return (
    <div>

      <KeyFeatures/>


      <>Base Page</>
    </div>
  );

=======
import KeyFeatures from "@/components/organisms/Keyfeatures/KeyFeatures";
import HeroSection from "@/components/organisms/HeroSection/HeroSection";
const Home = () => {
  return (
    <div>
      <HeroSection/>
      <KeyFeatures/>
    </div>
  );
>>>>>>> f3008916
}

export default Home
<|MERGE_RESOLUTION|>--- conflicted
+++ resolved
@@ -1,27 +1,14 @@
-<<<<<<< HEAD
-import KeyFeatures from "@/components/mainPageComponents/KeyFeatures"
-const Home = () => {
-  return (
-    <div>
-
-      <KeyFeatures/>
-
-
-      <>Base Page</>
-    </div>
-  );
-
-=======
 import KeyFeatures from "@/components/organisms/Keyfeatures/KeyFeatures";
 import HeroSection from "@/components/organisms/HeroSection/HeroSection";
+import HowItWorks from "@/components/organisms/HowItWorks/HowItWorks";
 const Home = () => {
   return (
     <div>
       <HeroSection/>
       <KeyFeatures/>
+       <HowItWorks/>
     </div>
   );
->>>>>>> f3008916
+
 }
-
 export default Home
