--- conflicted
+++ resolved
@@ -1,9 +1,3 @@
-<<<<<<< HEAD
-
-export default function Home() {
-  return (
-    <>Home</>
-=======
 import HeroSection from "@/components/organisms/HeroSection/HeroSection";
 import KeyFeatures from "@/components/organisms/Keyfeatures/KeyFeatures";
 import HowItWorks from "@/components/organisms/HowItWorks/HowItWorks";
@@ -15,6 +9,5 @@
       <KeyFeatures/>
       <HowItWorks/>
     </div>
->>>>>>> a94ff4ec
   );
-}
+}