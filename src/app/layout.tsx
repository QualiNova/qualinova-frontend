--- conflicted
+++ resolved
@@ -1,24 +1,14 @@
-<<<<<<< HEAD
-import type React from "react"
-import type { Metadata } from "next"
-import { Inter } from "next/font/google"
-import "./globals.css"
-=======
 import type { Metadata } from "next";
 import { Inter } from "next/font/google";
 import "./globals.css";
+import Footer from "@/components/organisms/Footer/Footer";
 import Header from "@/components/organisms/Header/Header";
->>>>>>> feda8021
-import Footer from "@/components/organisms/Footer/Footer";
-
 const inter = Inter({ subsets: ["latin"] })
-
 export const metadata: Metadata = {
   title: "QualitNova - Create Certificate",
   description: "Create blockchain-verified certificates",
   viewport: "width=device-width, initial-scale=1, maximum-scale=1",
 }
-
 export default function RootLayout({
   children,
 }: {
