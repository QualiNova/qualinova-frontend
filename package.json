--- conflicted
+++ resolved
@@ -11,12 +11,6 @@
     "test:watch": "jest --watch"
   },
   "dependencies": {
-<<<<<<< HEAD
-    "lucide-react": "^0.483.0",
-    "next": "15.2.1",
-    "react": "^19.0.0",
-    "react-dom": "^19.0.0"
-=======
     "@hookform/resolvers": "^4.1.3",
     "classnames": "^2.5.1",
     "lucide-react": "^0.483.0",
@@ -25,19 +19,10 @@
     "react-dom": "^19.0.0",
     "react-hook-form": "^7.54.2",
     "zod": "^3.24.2"
->>>>>>> a94ff4ec
   },
   "devDependencies": {
     "@eslint/eslintrc": "^3",
     "@tailwindcss/postcss": "^4",
-<<<<<<< HEAD
-    "@types/node": "^20",
-    "@types/react": "^19",
-    "@types/react-dom": "^19",
-    "eslint": "^9",
-    "eslint-config-next": "15.2.1",
-    "tailwindcss": "^4",
-=======
     "@testing-library/jest-dom": "^6.6.3",
     "@testing-library/react": "^16.2.0",
     "@testing-library/user-event": "^14.6.1",
@@ -54,7 +39,6 @@
     "tailwindcss": "^4",
     "ts-jest": "^29.2.6",
     "ts-node": "^10.9.2",
->>>>>>> a94ff4ec
     "typescript": "^5"
   }
 }